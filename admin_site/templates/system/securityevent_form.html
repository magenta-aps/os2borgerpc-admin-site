{% extends "base.html" %}
{% block body %}

<<<<<<< HEAD
    <form action="" method="post" class="popup-page">{% csrf_token %}
        <p>
            <input class="btn btn-primary" type="submit" value="Gem">
            <a class="btn" href="javascript:history.go(-1)">Luk</a>
        </p>
        <div class="alert alert-error">
                    <p><strong>{{ securityevent.problem.name }}: {{ securityevent.summary }}</strong></p>
                </div>
        <div class="row-fluid">
            <div class="span6">
                
                <dl class="dl-horizontal">
                    <dt>Tid</dt>
                    <dd>{{ securityevent.ocurred_time }}</dd>
                    <dt>Maskine</dt>
                    <dd><a href="/site/{{ site.uid }}/computers/{{ securityevent.pc.uid }}">{{ securityevent.pc.name }}</a>, sidst set {{ securityevent.pc.last_seen }}</dd>
                    <dt>Note</dt>
                    <dd>
                    {{ form.note.errors }}
                    {{ form.note }}
                    </dd>
            
                    <dt>Håndteres af</dt>
                    <dd>
                    {{ form.assigned_user.errors }}
                    {{ form.assigned_user }}
                    </dd>
                    <dt><strong>Status</strong></dt>
                    <dd>
                      {{ form.status.errors }}
                      {{ form.status }}
                    </dd>
                </dl>
            </div>
            <div class="span6">
                <dl>
                    <dt>Log-output:</dt>
                    <dd>
                        <p name="securityevent-log">
                            <pre>{{ securityevent.complete_log }}</pre>
                        </p>
                    </dd>
                </dl>
            </div>
        </div>
    </form>
=======
<div class="container">
  <form action="" method="post">{% csrf_token %}
      <input class="btn btn-primary" type="submit" value="Gem" />
      <a class="btn" href="javascript:history.go(-1)">Annuller</a>
      <div class="alert alert-error">
          <p><strong>{{ securityevent.problem.name }}: {{ securityevent.summary }}</strong></p>
      </div>
      <dl class="dl-horizontal">
        <dt>Tid</dt>
        <dd>{{ securityevent.ocurred_time }}</dd>
        <dt>Maskine</dt>
        <dd><a href="/site/{{ site.uid }}/computers/{{ securityevent.pc.uid }}">{{ securityevent.pc.name }}</a>, senest set {{ securityevent.pc.last_seen }}</dd>
        <dt>Note</dt>
        <dd>
        {{ form.note.errors }}
        {{ form.note }}
        </dd>
>>>>>>> 58d3f8a6

{% endblock %}<|MERGE_RESOLUTION|>--- conflicted
+++ resolved
@@ -1,7 +1,6 @@
 {% extends "base.html" %}
 {% block body %}
 
-<<<<<<< HEAD
     <form action="" method="post" class="popup-page">{% csrf_token %}
         <p>
             <input class="btn btn-primary" type="submit" value="Gem">
@@ -17,7 +16,7 @@
                     <dt>Tid</dt>
                     <dd>{{ securityevent.ocurred_time }}</dd>
                     <dt>Maskine</dt>
-                    <dd><a href="/site/{{ site.uid }}/computers/{{ securityevent.pc.uid }}">{{ securityevent.pc.name }}</a>, sidst set {{ securityevent.pc.last_seen }}</dd>
+                    <dd><a href="/site/{{ site.uid }}/computers/{{ securityevent.pc.uid }}">{{ securityevent.pc.name }}</a>, senest set {{ securityevent.pc.last_seen }}</dd>
                     <dt>Note</dt>
                     <dd>
                     {{ form.note.errors }}
@@ -48,24 +47,4 @@
             </div>
         </div>
     </form>
-=======
-<div class="container">
-  <form action="" method="post">{% csrf_token %}
-      <input class="btn btn-primary" type="submit" value="Gem" />
-      <a class="btn" href="javascript:history.go(-1)">Annuller</a>
-      <div class="alert alert-error">
-          <p><strong>{{ securityevent.problem.name }}: {{ securityevent.summary }}</strong></p>
-      </div>
-      <dl class="dl-horizontal">
-        <dt>Tid</dt>
-        <dd>{{ securityevent.ocurred_time }}</dd>
-        <dt>Maskine</dt>
-        <dd><a href="/site/{{ site.uid }}/computers/{{ securityevent.pc.uid }}">{{ securityevent.pc.name }}</a>, senest set {{ securityevent.pc.last_seen }}</dd>
-        <dt>Note</dt>
-        <dd>
-        {{ form.note.errors }}
-        {{ form.note }}
-        </dd>
->>>>>>> 58d3f8a6
-
 {% endblock %}