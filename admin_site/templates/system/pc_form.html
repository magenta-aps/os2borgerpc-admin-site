{% extends "site_with_navigation.html" %}

{% block specific_title %}
Computere
{% endblock %}

{% block specific_documentation_links %}
  <li><a href="{% url 'doc' 'computers' %}"><i class="icon-question-sign icon-white"></i> Administration af computere</a></li>
{% endblock %}

{% block javascripts %}
<script type="text/javascript" src="/media/js/pcgrouplist.js"></script>
<script type="text/javascript" src="/media/js/configlist.js"></script>
<script type="text/javascript" src="/media/js/package_lists.js"></script>
{% endblock %}


{% block computers_active %}
class="active"
{% endblock %}

{% block specific_content %}

  <script type="text/javascript">
    $(document).ready( function() {
      var el = document.getElementById("{{ selected_pc.uid }}");
      el.scrollIntoView(true);
    });
  
    $(function(){
      var hash = window.location.hash;
      if (hash) {
        $('ul.nav a[href="' + hash + '"]').tab('show');
        console.log($('#computer_jobs_table').scrollTop());
      };
      $('.nav-tabs a').click(function (e) {
        $(this).tab('show');
        var scrollmem = $('.main').scrollTop();
        window.location.hash = this.hash;
        $('.main').scrollTop(scrollmem);
      });
    });
  </script>

  <ul class="sublevelnav">
    {% if not pc_list.all%}
      <li>Der er ingen computere</li>
    {% endif %}
    {% for pc in pc_list %}
    <li {% ifequal pc selected_pc %}class="active" %}{% endifequal %}>
        {% ifequal pc selected_pc %}
          <a class="remove pull-right" href="/site/{{ site.url }}/computers/{{ selected_pc.uid }}/delete/" title="Slet computer"><i class="icon-remove icon-white"></i></a>
        {% endifequal %}
        <div id="{{pc.uid}}"> <a class="list-item" href="/site/{{ site.url }}/computers/{{ pc.uid }}" onclick="spin();"><i class="icon-hdd"></i> {{ pc.name }}</a>
        </div>
      </li>
    {% endfor %}
  </ul>
  
  <div class="container-fluid main sublevelmain">
    
    <h2 class="divideheader">Detaljer om <em>{{ selected_pc.name }}</em> 
      {% if selected_pc.is_update_required %}
        <span class="label label-warning">Opdateringer tilgængelige</span>
      {% endif %}
      {% if selected_pc.securityevent_set.count > 0 %}
      <a class="pull-right" href="/site/{{ site.url }}/security/pc/{{ pc.uid }}" title=" Se advarsler for denne PC"><span class="badge badge-important">
              <icon
                                                                                                                          class="{% if has_security_warnings %}icon-fire{% else %}icon-ok{% endif %} icon-white">
              </icon></span></a>
{% endif %}
    </h2>
    {% include 'notification.html' %}
    
    {% if selected_pc.last_seen %}
<<<<<<< HEAD
      <p class="" style="float:right;"><span class="muted"> &nbsp;Senest set:</span> <strong>{{ selected_pc.last_seen|date }} </strong> {{ selected_pc.last_seen|time }}</p>
=======
      <p class="pull-right"><span class="muted"> &nbsp;Sidst set:</span>
      <strong>{{ selected_pc.last_seen|date:'Y-m-d H:i:s' }} </strong></p>
>>>>>>> 2a963af3
    {% endif %}
    {% if security_event != "Ingen advarsler"%}
      <p style="float:right; clear:right;"><span class="muted"> &nbsp;Seneste advarsel set:</span> <strong>{{ security_event.reported_time|date }} </strong> {{ security_event.reported_time|time }}</p>
    {% endif %}    
    
    <form name="pc_update_form" id="pc_update_form" action="{% url 'computer' site.uid selected_pc.uid %}" method="post">
      {% csrf_token %}

      <button class="btn btn-primary">Gem ændringer</button>
      <button class="btn" onclick="return ((location.href = '{% url 'computer' site.uid selected_pc.uid %}') && false)">Annuller</button>
      
      <ul class="nav nav-tabs">
        <li class="active">
          <a href="#pc-details" data-toggle="tab">Detaljer</a>
        </li>
        <li>
          <a href="#pc-configs" data-toggle="tab">Konfigurationer</a>
        </li>
        <li>
          <a href="#pc-packages" data-toggle="tab">Pakker</a>
        </li>
        <li>
          <a href="#pc-jobs" data-toggle="tab">Jobhistorik</a>
        </li>
      </ul>

      <div id="pc-details" class="tabcontent active">
        <div class="row-fluid">
          <fieldset class="span6">
            <label for="id_name">Navn:</label>
            {{ form.name.errors }}
            {{ form.name }}
            
            <label for="id_description">Beskrivelse:</label>
            {{ form.description.errors }}
            {{ form.description }}
            
            <label for="id_distribution">Distribution:</label>
            {{ form.distribution.errors }}
            {{ form.distribution }}

            <label class="checkbox" for="id_is_active">
              {{ form.is_active.errors }}
              {{ form.is_active }} Aktiv
            </label>
            
          </fieldset>
          <fieldset class="span6">
            {% if waiting_for_package_list %}
              <p>
                Det er ikke muligt at redigere grupper for denne
                computer, da den ikke har uploadet sin pakkeliste endnu.
                </p><p> 
                Klik på fanebladet "Pakker" for yderligere information.
              </p>
            {% else %}
            {{ form.pc_groups.errors }}
            <label>Grupper:</label>
            {% include 'system/pcgrouplist/list.html' with submit_name='pc_groups' %}
            {% endif %}
          </fieldset>
        </div>
      </div>

      <div id="pc-configs" class="tabcontent">
        <fieldset>
          {% include 'system/configlist/list.html' with entries=selected_pc.configuration.entries.all  cnf_id='pc_config' %}
        </fieldset>
      </div>

      <div id="pc-packages" class="tabcontent">
        {% if waiting_for_package_list %}
          <p id="package_wait_explanation">
            Det vil først være muligt at tilpasse pakker på denne computer
            når BibOS administrations-systemet har modtaget en liste over
            installerede pakker fra computeren. Dette kræver at computeren
            er tændt, at den er blevet
            <a href="{%url 'doc' 'computers/activating' %}">aktiveret</a>
            og at den har adgang til BibOS-admin, enten via direkte
            internetforbindelse eller gennem en BibOS gateway.
          </p>
          <p>
            Der kan gå op til fem minutter fra ovenstående betingelser er
            opfyldt indtil admin-systemet modtager pakke-listen.
          </p>
        {% else %}
          <div><strong>Tilpasning af pakker kun på denne maskine</strong></div>
          {% include 'system/package_lists/list.html' with packages=package_infos pl_id='pc_packages'%}
          {% if pending_packages_add %}
          <div><strong>Pakker der venter på at blive installeret på maskinen</strong></div>
          <ul class="unstyled well actionlist packagelist">
            {% for name in pending_packages_add %}
              <li><span class="label">{{ name }}</span></li>
            {% endfor %}
          </ul>
          {% endif %}
          {% if pending_packages_remove %}
          <div><strong>Pakker der venter på at blive fjernet fra maskinen</strong></div>
          <ul class="unstyled well actionlist packagelist">
            {% for name in pending_packages_remove %}
              <li><span class="label">{{ name }}</span></li>
            {% endfor %}
          </ul>
          {% endif %}
          {% if selected_pc.package_list.needs_upgrade_packages %}
          <div><strong>Pakker der kan opgraderes på maskinen</strong></div>
          <ul id="needs_upgrade_packages">
               <input type="checkbox" onClick="toggle_package_selection(this)" />
               <strong>Markér alle</strong></br>
              
            {% for package in selected_pc.package_list.needs_upgrade_packages %}
              <li>
                <label for="upgrade_package-{{ package.pk }}">
                  <input type="checkbox" id="upgrade_package-{{ package.pk }}" name="upgrade_package" value="{{ package.name }}" />
                  {{ package.name }}
                </label>
              </li>
            {% endfor %}
          </ul>
          <input type="button" value="Opgrader de valgte pakker"
                 onclick="BibOS.PackageList.markUpgradePackages('#needs_upgrade_packages', '#upgrade_packages_form')" />
          {% endif %}
          {% if selected_pc.package_list.pending_upgrade_packages %}
          <div><strong>Pakker der venter på at blive opgraderet</strong></div>
          <ul>
            {% for package in selected_pc.package_list.pending_upgrade_packages %}
              <li>{{ package.name }}</li>
            {% endfor %}
          </ul>
          {% endif %}
        {% endif %}
      </div>

      <div id="pc-jobs" class="tabcontent">
        <table id="computer_jobs_table" class="table jobtable">
          <tr>
            {% include 'widgets/orderby_th.html' with key='batch__script__name' label='Script' anchor='#pc-jobs' %}
            {% include 'widgets/orderby_th.html' with key='started' label='Startet' anchor='#pc-jobs' %}
            {% include 'widgets/orderby_th.html' with key='finished' label='Sluttet' anchor='#pc-jobs' %}
            {% include 'widgets/orderby_th.html' with key='status' label='Status' anchor='#pc-jobs' %}
            {% include 'widgets/orderby_th.html' with key='batch__name' label='Batch' anchor='#pc-jobs' %}
            <th></th>
          </tr>
          {% for job in joblist %}
          <tr class="muted">
            <td class="{% ifequal orderby_key 'batch__script__name' %}orderby-highligt{% endifequal %}">{{job.batch.script.name}}</td>
            <td class="{% ifequal orderby_key 'started' %}orderby-highligt{% endifequal %}">{{job.started|default:'&nbsp'}}</td>
            <td class="{% ifequal orderby_key 'finished' %}orderby-highligt{% endifequal %}">{{job.finished|default:'&nbsp'}}</td>
            <td class="{% ifequal orderby_key 'status' %}orderby-highligt{% endifequal %}"><span class="label {{job.status_label}}">{{job.status_translated}}</span></td>
            <td class="{% ifequal orderby_key 'batch__name' %}orderby-highligt{% endifequal %}">{{job.batch.name}}</td>
            <td>
              {% if job.has_info %}
              <button class="btn jobinfobutton" data-pk="{{ job.pk }}"><i class="icon-info-sign"></i></button>
              {% endif %}
            </td>
          </tr>
          {% endfor %}
        </table>
        
        <script type="text/javascript"><!--
          $(function() {
            BibOS.setupJobInfoButtons($('#computer_jobs_table'));
          });
        //--></script>
        
      </div>
        
    </form>

    <form name="upgrade_packages_form" id="upgrade_packages_form"
      action="{% url 'mark_upgrade_packages' site.uid pc.uid %}" method="post"
      style="display: none;">
      {% csrf_token %}
    </form>
    {% include 'system/package_lists/templates.html' %}
    {% include 'system/configlist/templates.html' %}
  </p>
{% endblock %}<|MERGE_RESOLUTION|>--- conflicted
+++ resolved
@@ -73,12 +73,8 @@
     {% include 'notification.html' %}
     
     {% if selected_pc.last_seen %}
-<<<<<<< HEAD
-      <p class="" style="float:right;"><span class="muted"> &nbsp;Senest set:</span> <strong>{{ selected_pc.last_seen|date }} </strong> {{ selected_pc.last_seen|time }}</p>
-=======
-      <p class="pull-right"><span class="muted"> &nbsp;Sidst set:</span>
-      <strong>{{ selected_pc.last_seen|date:'Y-m-d H:i:s' }} </strong></p>
->>>>>>> 2a963af3
+      <p class="" style="float:right;"><span class="muted"> &nbsp;Senest
+          set:</span> <strong>{{ selected_pc.last_seen|date:'Y-m-d H:i:s' }} </strong></p>
     {% endif %}
     {% if security_event != "Ingen advarsler"%}
       <p style="float:right; clear:right;"><span class="muted"> &nbsp;Seneste advarsel set:</span> <strong>{{ security_event.reported_time|date }} </strong> {{ security_event.reported_time|time }}</p>
