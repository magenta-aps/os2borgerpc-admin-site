<<<<<<< HEAD
=======
Version 5.3.0, January 26, 2022
---------------------------------

New in this version:

- Run black on the python codebase
- Setup black in the pipeline
- Two factor authentication page created
- Picklists: selected elements are now links instead of just plaintext
- Jobs: improved job restart UX with name and computer instead of ID
- Status: count online/all_pcs instead of online/activated
- Image versions: Redesign page
- Add checkbox input type
- Fix AssociatedScriptParameters being added when new ScriptParameters
  are added to a script.
- Fix link to Configuration documentation
- Make AssociatedScriptParameters that are files easily downloadable


>>>>>>> b69f1fd2
Version 5.2.1, January 3, 2022
--------------------------------

Hotfix:

- Added SERVER_EMAIL in settings to enable crash email.


Version 5.2.0, November 25, 2021
--------------------------------

New in this version:

- Added RPC endpoint for citizen/audience login for integration with a
  third-party authentication system like Cicero (e.g.).
- Added Citizen model to represent logged-in citizens.
- Site edit restored in frontend - this allows library users to change
  user login & quarantine durations.
- Site ID no longer displayed in configuration.
- Performance: Packages, package lists and distributions are removed.
- Upgraded to Django 3.2.9 - newer versions of a lot of other packages
  as well.

Version 5.1.1, October 20, 2021
-------------------------------

New in this version:

- Fix bug making it difficult to add policy scripts

Version 5.1.0, October 20, 2021
-------------------------------

New in this version:

- Fix bug not allowing script running on groups
- Fix bug not allowing job restart or copy-pasting the log
- Fix hover on pagination buttons, now indicating they're clickable
- Fix add new policy script, so clicking on the local/global badge adds the script as well.
- Wider, more readable job log window
- Scroll in job log and policy script search windows instead of the entire page
- Add information about online/offline, active/inactive computers on status page
  Related: For pcs that aren't activated, don't show the status instead of showing "Offline".
- /admin/ improments to AssociatedScripts and Configurations

Version 5.0.0, August 8, 2021
-----------------------------

New in this version:

- Overhaul user interface.
- Add pagination on Jobs and SecurityEvents.
- Add Script categories.
- Overhaul Script model (created by, updated by, maintained by magenta, author fields).
- Add Script search.
- Make local scripts deletable.
- Make groups deleteable.
- Add Django admin improvements (jobs run per script, number of computers per site etc.).
- Add generic Magenta login page.
- Remove create, update, delete capabilities for Sites.
- Overhaul documentation.
- Update translations
- Update jQuery to 3.5.1.
- Update Bootstrap to version 5.


Version 4.3.2, June 30, 2021
----------------------------

New in this version:

- Fixed bug allowing users to be deleted even if they've 
  run a script or have been assigned a security issue.
- Add reference in README to Read the Docs documentation 

Version 4.3.1, June 21, 2021
----------------------------

New in this version:

- Prevent users from seeing local scripts on other sites.
- Enable setting of Google Cloud Storage custom endpoint.
- Avoid crash (HTTP 500) on /sites/ URL when not logged in.


Version 4.3.0, May 11, 2021
---------------------------

New in this version:

- Allow users to be on multiple sites so they don't need to have more
  than one login.
- Fixed bug so that user type can now be changed in GUI.
- Fix failing documentation links.
- Update technical documentation and move it to Read The Docs.
- Improved site information in admin site.


Version 4.2.0, April 9, 2021
----------------------------

New in this version:

- "BibOS" renamed to "OS2borgerPC" everywhere.
- Packages functionality removed from front end.
- Navigation error when deleting PC fixed.
- django-extensions added for shell-plus capabilities.
- Avoid file clashes in Google Cloud Storage.
- Security fix: Django upgraded to version 3.1.8.


Version 4.1.6, January 28, 2021
-------------------------------

New in this version:

- Proper setup of logging - adjustable log level to stdout, ERROR and above
  always emailed to admins.
- A number of crashes (HTTP 500) on missing resources fixed (return 404 instead).


Version 4.1.5, January 27, 2021
-------------------------------

New in this version:

- Files from Google data buckets (MEDIA_ROOT) are served with
  signed-urls.


Version 4.1.4, January 25, 2021
-------------------------------

New in this version:

- Collectstatic is run at build time, not at startup.


Version 4.1.3, January 21, 2021
-------------------------------

New in this version:

- Don't crash (HTTP 500) if script code is not found - allow user to reupload.
- Fix handling of paths to MEDIA_ROOT in Docker image.
- Standardize handling of static media (CSS, Javascript, etc.).


Version 4.1.2, January 19, 2021
-------------------------------

New in this version:

- Application crashes if DB not correctly configured or mandatory
  settings are absent.
- Support for Google Cloud Storage.
- Ensure that ALLOWED_HOSTS is a list.
- Set 2s timeout for database connections.


Version 4.1.1, January 12, 2021
-------------------------------

New in this version:

- Fixed bug in CI script.


Version 4.1.0, January 12, 2021
-------------------------------

New in this version:

- Server now to be deployed with Docker.
- Gitlab CI added, including automatic build and push of new Docker images.
- Development environment with docker-compose.
- Documentation updated accordingly.
- Deprecated installation methods removed.


Version 4.0.0, December 10, 2020
--------------------------------

New in this version:

- Support for image versions in admin system.
- Upgraded to Python 3.8 and Django 3.1.4.
- Client: Replaced the lock file logic to better support failure
  recovery.


Version 3.1.3, October 18, 2019
-------------------------------

Bugfix release. Fixed in this version:

- #27486: Policy scripts are now executed when a borgerpc is added to a group through the computer-view.
- #30173: Scripts parameters are now being saved in the right order, to avoid integrityerror.
- #30520: All documentation pages are accessible again.
- #31066: Forward slashes in group names are now supported. 


Version 3.1.2.1, June 27, 2019
------------------------------

Infrastructural release. Fixed in this version:

- #27325: Deploying new versions should no longer result in migration conflicts


Version 3.1.1, March 25, 2019
-----------------------------

Minor bugfix release. Fixed in this version:

- #23873: The assignee list for security warnings is now a list of site users rather than system users
- #27408: The script list used when constructing a group policy is now in alphabetical order
- #27432: Policy script file parameter validation no longer demands that files be re-uploaded


Version 3.1.0, February 25, 2019
--------------------------------

- Support for associating scripts with groups (policies)
- Logging out of the admin system now works more reliably
- Users with staff access no longer have access to other sites' user information
- Bumped the bibos_client version to 0.0.5.0:
  - To support policies, clients now run scripts in a predictable order
  - Clients now send their bibos_client version to the administration system
- Bumped the bibos_utils version to 0.0.3.1:
  - A bug that could occasionally clear client configuration files has been fixed


Version 3.0.1, January 16, 2019
-------------------------------

- json data exposing existing computers on a given site can now be reached from %domain%/%site_id%/computers/json/ 


Version 3.0.0.3, Juli 02, 2018
------------------------------

Hotfix. New in this version:

 - Empty strings should only be used when checking input-fields


Version 3.0.0.2, Juni 28, 2018
------------------------------

Hotfix. New in this version:

 - Make the input-fields work again in script parameters


Version 3.0.0.1, Juni 13, 2018
------------------------------

Hotfix. New in this version:

 - Fix error in login
 - Correct the var path
 - Make bibos_client upgrade and remove netifaces requirement


Version 3.0.0, Juni 5, 2018
---------------------------

- Python 3 and Django 1.11 compatible code (admin-site)
- “Removal” of the upgrade management
- Jobs are now associated with a user
- UID is generated on the admin side
- settings.py uses an environment-file to differentiate dev/prod
- Post install script added for development

Version 2.3.3.1, February 23, 2017
----------------------------------

Hotfix. New in this version:

- Bumped bibos_client number to 0.3.2


Version 2.3.3, February 23, 2017
--------------------------------

- Ubuntu 16.04 is added as a closed distribution.


Version 2.3.2, October 24, 2016
-------------------------------

- If no network connection, lock for jobmanager is released.
- Documentation has been added, describing that the system is not 
  showing security events until after the computer package list 
  has been uploaded.
- Lokationsfeldt er blevet tilføjet til computerne, og dato format 
  ændret til dansk.


Version 2.3.1, September 22, 2016
---------------------------------

- Backwards compatibility: If security dir is missing, security is ignored.
- Migrations committed, WSGI script is fixed.
- Performance improvements (don't load all jobs and batches)
- Technical documentation was broken after upgrade to Django 1.8.
- Allow one security script to work with several rules.
- The version number for the bibos_client is bumped to 0.0.3.1.


Version 2.3.0, June 30, 2016
----------------------------

- Security warnings are added - a whole new subsystem which can generate
  warnings about suspicious activity on the client computers. It is
  possible to create security scripts, which will run on the clients,
  detect events and create corresponding security warnings. It is
  possible to see a list of active computers & thus to detect if the
  admin system has lost contact to certain computers, which my be used
  to wrong purposes.
- Bug in date format is fixed.
- System is upgraded to Django 1.8.
- The version number for the bibos_client is bumped to 0.0.3.0. It now 
  supports the security warning subsystem.


Version 2.2.5.1,  April 6, 2016
-------------------------------

Hotfix. New in this version:

- Add LoginRequired mixin to the PC Update view.


Version 2.2.5.1,  March 21, 2016
--------------------------------

Hotfix. New in this version:

- The version number for the bibos_client is bumped to 0.0.2.6.


Version 2.2.5,  March 21, 2016
------------------------------

New in this version:

- Upon registration to the admin system, the bibos client tries to auto
  detect the operating system so the correct distribution will be chosen.


Version 2.2.4,  June 13, 2014
-----------------------------

Rollback of model changes in hotfix 2.2.3.2, retain failed upgrade management.

- The model changes, i.e. the bookkeeping with added and removed packages,
  caused serious performance problems. These have been rolled back.
- The changes that set "pending upgrade" packages back to "upgrade possible",
  i.e. to avoid automatic generation of new job upon failure, has been
  retained. This solves the problem the libraries were having in practise.

This version should be considered stable. At the time of writing, we're not
aware of any serious issues.


Version 2.2.3.1,  June 3, 2014
------------------------------

Hotfix. New in this version:

- During update of package info, clear lists of submitted packages instead of
  cycling through them. Note, this is an optimistic strategy. The goal is to
  avoid the catastrophic performance problems which were presumably due to the
  recalculation of these lists against all installed packages.


Version 2.2.3,  May 28, 2014
----------------------------

New in this version:

- Prevent package upgrades from looping upon failure. This is done by removing
  submitted package upgrades from the "to upgrade" list, so they're not picked
  up next time the job manager runs.


Version 2.2.2, February 4, 2014
-------------------------------

New in this version:

- Fixed type bug (comparison between integers and strings) which caused the
  performance issue to regress (ticket #9611).


Version 2.2.1, February 3, 2014
-------------------------------
New in this version:

- Package lists are only synchronized between client and server if number of
  updates changes (solves performance issue cf. ticket #9611).
- Design bug when adding to long list of groups fixed, cf. ticket #9097.
- Crash when trying to sort job list under PC fixed (ticket #9548).
- Developer documentation updated and improved.


Version 2.2.0, December 27, 2013
--------------------------------
New in this version:

- Stale locks are avoided by introducing Unix-style file locking instead.
  Previously, a crashed job would leave a dangling log on the client computers,
  which in turn would cause the job manager to terminate immediately, because
  it thought that another instance was running. This meant that the admin
  system would lose all contact with the machine and the lock had to be removed
  manually for the admin system's control with it to resume - yielding bugs
  such as #9320. With the new locking style, a lock set by a process will always
  disappear when the process terminates. This means that crashing jobs can no
  longer cause a client computer to lose contact with the admin server.

This is the first "final release" following the critical bug fixes in the 2.1.*
series, and this version concludes the first phase of the BibOS Admin project.


Version 2.1.2, December 23, 2013
--------------------------------

New in this version:

- Performance problem in jobs list is solved by allowing user to choose between
  different lengths (cf. ticket #9301).
- Status label to be shown translated on PC job lists (ticket #9339).
- Stay on selected PC even if it's in the bottom of a very long list of
  computers (ticket #9342).


Version 2.1.1.3, December 17, 2013 (hotfix)
-------------------------------------------

New in this version:

- bibos-client fixed so that it always sends status info - not only when jobs
  are executed, cf. ticket #9634.
- Server fixed so that packages pending for installation are always installed,
  even if we ask the client to upgrade its package info - also cf. #9634.


Version 2.1.1.1, December 4, 2013
---------------------------------

New in this version:

- The system defined "wanted packages" as packages in the *distribution*
  plus/minus the packages that were explicitly added or removed through the
  admin interface. This means that packages that were installed manually or
  through a script on the individual computer would be removed because they
  were neither in the distribution nor in the add list, and packages in the
  distribution that were removed on the individual computer would be added.

  Since the gateway needs a number of packages that were not added through the
  admin interface, this means it was basically nuked as soon as the
  synchronization started working, as we've seen with ticket #9383.

  From now on, the system will define "wanted packages" as *all packages
  currently present on the machine* plus all packages explicitly added in the
  admin system, minus all packages explicitly removed through the admin system.

  This creates a new problem, namely that packages which were added (or removed)
  through a group will no longer be automatically removed (or added,
  respectively) when a computer is removed from the group. That should probably
  be dealt with by a special field which specifies whether a package was added
  through group membership and should be removed if it's no longer demanded by
  any group. This is a task for a future version of the system.


Version 2.1.1, November 25, 2013
--------------------------------

New in this version: 

- File parameters were renamed when running scripts more than once, #9100.
- User interface bug would hide group list if a group had many computers in it,
  #9097.
- Major overhaul of user interface.
- Update synchronization improved (not fixed).


Version 2.1.0, October 11, 2013
-------------------------------

New in this version:

A lot of bugs have been fixed, and the design has been thoroughly
polished. 

A brief summary:

- Spaces and other special characters are now allowed (though discouraged, 
  in the case of spaces *strongly* discouraged) in URLs.
- JQuery is hosted locally and not loaded from another host.
- "System" site is added to host system scripts.
- Scripts to install LibreOffice 4 and Oracle's Java are added.
- The documentation has been finished.
- Technical documentation in source code is included on the admin site as
  well.
- Localization infrastructure is introduced to permit translation (currently
  Danish is only supported locale).
- Creative Commons Attribution-ShareAlike license has been added for
  the documentation.
- bibos-client has been changed to support wireless networks.
- System now supports fixed gateway/proxy configured by IP address, not just
  auto-detection.
- Computers may be deleted from the admin system.
- Only superadmins may edit global scripts.

Executive summary:

- Status moves from "beta" to "production".


Version 2.0.2, July 12, 2013
----------------------------

New in this version:

- Everything is functional now
- Status moves from "mockup" to beta
<|MERGE_RESOLUTION|>--- conflicted
+++ resolved
@@ -1,5 +1,3 @@
-<<<<<<< HEAD
-=======
 Version 5.3.0, January 26, 2022
 ---------------------------------
 
@@ -19,7 +17,6 @@
 - Make AssociatedScriptParameters that are files easily downloadable
 
 
->>>>>>> b69f1fd2
 Version 5.2.1, January 3, 2022
 --------------------------------
 
