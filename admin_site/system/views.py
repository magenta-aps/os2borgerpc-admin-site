--- conflicted
+++ resolved
@@ -13,16 +13,11 @@
 
 from account.models import UserProfile
 
-<<<<<<< HEAD
 from models import Site, PC, PCGroup, ConfigurationEntry
 from forms import SiteForm, GroupForm, ConfigurationEntryForm
-=======
-from models import Site, PC, PCGroup
-from forms import SiteForm, GroupForm
 from job.models import Job, Script
 
 import json
->>>>>>> c7e03d44
 
 
 # Mixin class to require login
